--- conflicted
+++ resolved
@@ -61,8 +61,6 @@
   }
 }
 
-<<<<<<< HEAD
-=======
 String toVers(String v) {
   int idx = v.indexOf('-')
   if (idx != -1) {
@@ -70,7 +68,6 @@
   }
   return v
 }
->>>>>>> 9e32ac1a
 
 ospackage {
   packageName = project.applicationName
